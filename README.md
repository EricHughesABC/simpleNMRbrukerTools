--- conflicted
+++ resolved
@@ -1,118 +1,3 @@
-<<<<<<< HEAD
-# simpleNMRbrukerTools
-
-A set of Python tools to use simpleNMR under Bruker NMR TopSpin (>= 4.5.0).
-
-## Prerequisites
-
-Before installing simpleNMRbrukerTools, ensure you have:
-
-- **Python 3** installed for TopSpin 4.5.0
-- **Bruker-TopSpin Python utilities** installed (follow the Bruker Python3/Jupyter tutorial)
-- Access to the Bruker/TopSpin Python3 environment
-
-## Installation
-
-### 1. Download the Repository
-
-Clone or download the `simpleNMRbrukerTools` repository from GitHub:
-
-```bash
-git clone https://github.com/EricHughesABC/simpleNMRbrukerTools.git
-```
-
-### 2. Install the Package
-
-1. **Open a terminal** and activate the Bruker/TopSpin Python3 environment
-2. **Navigate** to the `simpleNMRbrukerTools` directory:
-   ```bash
-   cd simpleNMRbrukerTools
-   ```
-3. **Install** using pip:
-   ```bash
-   pip install simpleNMRBrukerTools
-   ```
-
-### 3. Setup TopSpin Integration
-
-1. **Ensure TopSpin is running**
-2. **Run the setup command** in your terminal:
-   ```bash
-   setup-topspin
-   ```
-
-This installs the main program into the Python 3 Topspin user directory and installs the TopSpin flowbar integration files.
-
-## TopSpin Flowbar Configuration
-
-### Add simpleNMR Tab to Flowbar
-
-1. **Right-click** on the TopSpin flowbar menu:
-
-   ![Right click on flowbar](simpleNMRbrukerTools/docs/images/addNewTab.png "Add new simpleNMR tab to Flowbar menu system")
-
-2. **Fill in the dialog** that appears:
-
-   ![Empty flowbar dialog](simpleNMRbrukerTools/docs/images/userDefinedTab_empty.png "Flowbar dialog")
-
-3. **Complete the dialog** with the required parameters and click **OK**:
-
-   ![Complete flowbar dialog](simpleNMRbrukerTools/docs/images/userDefinedTab_completed.png "Completed Flowbar dialog")
-
-### Verification
-
-After successful configuration, you should see:
-
-- The new **simpleNMR menu item** in the Flowbar menu system
-- A **button to start simpleNMR** directly from TopSpin
-
-![simpleNMR installed in Topspin](simpleNMRbrukerTools/docs/images/simpleNMRinstalledFlowbar.png "simpleNMR installed in Topspin")
-
-
-
-## Example Bruker Data Set (already peak picked)
-
-Due to GitHub's 100MB file size limit, the following files are hosted on Google Drive:
-
-| File | Description | Size | Link |
-|------|-------------|------|------|
-| `exam_CMCse_1.zip` | Bruker Topspin dataset | 60MB | [Download](https://drive.google.com/uc?export=download&id=1Qdi8NzqOBgqj5Cu3x1Hpk71WnJpAtZz2) |
-
-
-
-### Usage
-```bash
-# Download the files to your project directory
-wget "https://drive.google.com/uc?export=download&id=1Qdi8NzqOBgqj5Cu3x1Hpk71WnJpAtZz2" -O exam_CMCse_1.zip
-```
-
-## Troubleshooting
-
-### Common Issues
-
-- **Installation fails**: Verify you're using the correct Bruker/TopSpin Python3 environment
-- **setup-topspin command not found**: Ensure the package installed correctly with `pip list | grep simpleNMRbrukerTools`
-- **Flowbar integration not working**: Make sure TopSpin is running before executing `setup-topspin`
-
-## Support
-
-For issues and questions:
-- Check the [Issues](https://github.com/EricHughesABC/simpleNMRbrukerTools/issues) page
-- Refer to the Bruker Python3/Jupyter tutorial documentation
-- Send an email to simpleNMR@gmail.com for direct assistance
-
-## License
-
-This project falls under the MIT license.
-
-## Contributing
-
-If you are interested in helping please get in touch. Fork the project and submit an update. If you have comments or suggestions get in touch via email simpleNMR@gmail.com
-
-
-
-
-=======
 # simpleNMRbrukerTools
 
 A set of Python tools to use simpleNMR under Bruker NMR TopSpin (>= 4.5.0).
@@ -225,4 +110,3 @@
 
 
 
->>>>>>> e6f599c7
